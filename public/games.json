[
  {
    "title": "Suggest a game",
    "image": "https://t4.ftcdn.net/jpg/01/26/10/59/360_F_126105961_6vHCTRX2cPOnQTBvx9OSAwRUapYTEmYA.jpg",
    "url": "https://docs.google.com/forms/d/e/1FAIpQLSeI5pSQCeR3nW5yCW0KrNXrB8c_yMIqqD4rjxa6OiiZmEZXMQ/viewform"
  },
  {
    "title": "2048",
    "image": "https://gabrielecirulli.github.io/2048/meta/og_image.png",
    "url": "https://assets.3kh0.net/2048"
  },
  {
    "title": "Roblox",
    "image": "https://i.pinimg.com/originals/9d/de/53/9dde5343f7e8740b4efe341e95fa86d7.jpg",
    "url": "https://now.gg/play/roblox-corporation/5349/roblox"
  },
  {
    "title": "Geforce Now",
    "image": "https://pbs.twimg.com/profile_images/1577059981215485952/8z9zeDIT_400x400.jpg",
    "url": "https://play.geforcenow.com"
  },
  {
    "title": "Bitlife",
    "image": "https://d.newsweek.com/en/full/1317374/bitlife-ribbons-how-get-all-complete-list-android-ios-cheats-guide-tips-become.jpg?w=1600&h=1600&q=88&f=75befc746fb83a0c568c44ca07bc5e64",
    "url": "https://assets.3kh0.net/bitlife/"
  },
  {
    "title": "Craftmine",
    "image": "https://www.onlinegames.io/media/posts/687/Craftmine.jpg",
    "url": "https://assets.3kh0.net/craftmine/"
  },
  {
    "title": "Cookie Clicker",
    "image": "https://encrypted-tbn0.gstatic.com/images?q=tbn:ANd9GcQVpIAZIC0tWJWqnPS73byV3nYGQtZfrpnuhJCMDKEmpQ&s",
    "url": "https://assets.3kh0.net/cookie-clicker/"
  },
  {
    "title": "Drift Boss",
    "image": "https://cookieclicker.one/upload/imgs/game/drift-boss.jpeg",
    "url": "https://assets.3kh0.net/drift-boss/"
  },
  {
    "title": "Geometry Dash",
    "image": "https://i.pinimg.com/originals/0e/7d/84/0e7d8406a8571a3f2e35c648595ab584.png",
    "url": "https://assets.3kh0.net/geodash/"
  },
  {
    "title": "Flappy Bird",
    "image": "https://a0.anyrgb.com/pngimg/1624/504/flappy-bird-xbox-360-minecraft-pixel-art-art-museum-gaming-video-game-square-rectangle-yellow.png",
    "url": "https://assets.3kh0.net/flappy-bird/"
  },
  {
    "title": "Fruit Ninja",
    "image": "https://www.bigant.com/wp/wp-content/uploads/2015/06/square_400x400_fn.jpg",
    "url": "https://assets.3kh0.net/fruitninja/"
  },
  {
    "title": "Crazy Games",
    "image": "https://images.crazygames.com/favicons/manifest-icon-transparent-2.png?auto=format%2Ccompress&q=45&cs=strip&ch=DPR",
    "url": "https://www.crazygames.com/"
  },
  {
<<<<<<< HEAD
    "title": "Cool Math Games",
    "image": "https://tse1.mm.bing.net/th?q=old%20cool%20math%20games%20logo",
    "url": "https://coolmathgames.com/"
  },
  {
    "title": "Minesweeper",
    "image": "https://play-lh.googleusercontent.com/W9J-umdekIKo8CVAy8HHmBkdaf49UpoQTAs9zvV-Eu8Djbv8j-29ej6EMaOQmKDIzUg",
    "url": "https://assets.3kh0.net/minesweeper/"
=======
    "title": "Cookie Clicker",
    "image": "https://encrypted-tbn0.gstatic.com/images?q=tbn:ANd9GcT_W3AeR82KOr7bBZm81gdzh1FBsQuCBwBw5g&usqp=CAU",
    "url": "https://orteil.dashnet.org/cookieclicker/"
  },
  {
    "title": "little Alchemy",
    "image": "https://encrypted-tbn0.gstatic.com/images?q=tbn:ANd9GcTMcwnAaXwUDc6ZsD6pusHRVF0PPAvvKt9B-Q&usqp=CAU",
    "url": "https://littlealchemy.com/"
>>>>>>> 1d410d68
  }
  
]<|MERGE_RESOLUTION|>--- conflicted
+++ resolved
@@ -60,7 +60,7 @@
     "url": "https://www.crazygames.com/"
   },
   {
-<<<<<<< HEAD
+
     "title": "Cool Math Games",
     "image": "https://tse1.mm.bing.net/th?q=old%20cool%20math%20games%20logo",
     "url": "https://coolmathgames.com/"
@@ -69,7 +69,8 @@
     "title": "Minesweeper",
     "image": "https://play-lh.googleusercontent.com/W9J-umdekIKo8CVAy8HHmBkdaf49UpoQTAs9zvV-Eu8Djbv8j-29ej6EMaOQmKDIzUg",
     "url": "https://assets.3kh0.net/minesweeper/"
-=======
+  },
+  {
     "title": "Cookie Clicker",
     "image": "https://encrypted-tbn0.gstatic.com/images?q=tbn:ANd9GcT_W3AeR82KOr7bBZm81gdzh1FBsQuCBwBw5g&usqp=CAU",
     "url": "https://orteil.dashnet.org/cookieclicker/"
@@ -78,7 +79,5 @@
     "title": "little Alchemy",
     "image": "https://encrypted-tbn0.gstatic.com/images?q=tbn:ANd9GcTMcwnAaXwUDc6ZsD6pusHRVF0PPAvvKt9B-Q&usqp=CAU",
     "url": "https://littlealchemy.com/"
->>>>>>> 1d410d68
   }
-  
 ]