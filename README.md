# RADIUS
## Simple, Super & Squeaky clean.
## https://radiusowski.site

<<<<<<< HEAD
Owned by Owski and Proudparrot2.
=======
Owned by Owski9 and Proudparrot2.
>>>>>>> ecc1ec98
Developed by Radius Dev team.  
All rights reserved by Radius Proxy.

### What is Radius?
Radius is a UV based proxy for browsing the web and looking stylish while doing it.
By using Radius we can promise you a clean user experience, and 0 ads.
Be sure to check out our games section! We offer a great variety of proxied games!

## Link Hosters:
We are getting things handled for self-hosting, for now try making an iframe to the main site.

## Issues?
DM The Owners!
Owski9 is owski09 on discord!
ProudParrot2 is proudparrot2 on discord as well.
<|MERGE_RESOLUTION|>--- conflicted
+++ resolved
@@ -2,11 +2,9 @@
 ## Simple, Super & Squeaky clean.
 ## https://radiusowski.site
 
-<<<<<<< HEAD
+
 Owned by Owski and Proudparrot2.
-=======
-Owned by Owski9 and Proudparrot2.
->>>>>>> ecc1ec98
+
 Developed by Radius Dev team.  
 All rights reserved by Radius Proxy.
 
